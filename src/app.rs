use std::collections::HashSet;
use std::env;
use std::str::FromStr;

use atty::{self, Stream};

use clap::ArgMatches;
use clap_app;
use wild;

use console::Term;

#[cfg(windows)]
use ansi_term;

use assets::BAT_THEME_DEFAULT;
use config::{get_args_from_config_file, get_args_from_env_var};
use errors::*;
use inputfile::InputFile;
use line_range::{LineRange, LineRanges};
use style::{OutputComponent, OutputComponents, OutputWrap};
use syntax_mapping::SyntaxMapping;
use util::transpose;

#[derive(Debug, Clone, Copy, PartialEq)]
pub enum PagingMode {
    Always,
    QuitIfOneScreen,
    Never,
}

#[derive(Clone)]
pub struct Config<'a> {
    /// List of files to print
    pub files: Vec<InputFile<'a>>,

    /// The explicitly configured language, if any
    pub language: Option<&'a str>,

    /// Whether or not to show/replace non-printable characters like space, tab and newline.
    pub show_nonprintable: bool,

    /// The character width of the terminal
    pub term_width: usize,

    /// The width of tab characters.
    /// Currently, a value of 0 will cause tabs to be passed through without expanding them.
    pub tab_width: usize,

    /// Whether or not to simply loop through all input (`cat` mode)
    pub loop_through: bool,

    /// Whether or not the output should be colorized
    pub colored_output: bool,

    /// Whether or not the output terminal supports true color
    pub true_color: bool,

    /// Style elements (grid, line numbers, ...)
    pub output_components: OutputComponents,

    /// Text wrapping mode
    pub output_wrap: OutputWrap,

    /// Pager or STDOUT
    pub paging_mode: PagingMode,

    /// Specifies the lines that should be printed
    pub line_ranges: LineRanges,

    /// The syntax highlighting theme
    pub theme: String,

<<<<<<< HEAD
    /// File extension/name mappings
    pub syntax_mapping: SyntaxMapping,

    /// Command to start the pager
    pub pager: Option<&'a str>,

    pub use_italic_text: bool,
=======
    /// A line to highlight
    pub highlight_line: Option<usize>,
>>>>>>> cea05e9f
}

fn is_truecolor_terminal() -> bool {
    env::var("COLORTERM")
        .map(|colorterm| colorterm == "truecolor" || colorterm == "24bit")
        .unwrap_or(false)
}

pub struct App {
    pub matches: ArgMatches<'static>,
    interactive_output: bool,
}

impl App {
    pub fn new() -> Result<Self> {
        #[cfg(windows)]
        let _ = ansi_term::enable_ansi_support();

        let interactive_output = atty::is(Stream::Stdout);

        Ok(App {
            matches: Self::matches(interactive_output)?,
            interactive_output,
        })
    }

    fn matches(interactive_output: bool) -> Result<ArgMatches<'static>> {
        let args = if wild::args_os().nth(1) == Some("cache".into())
            || wild::args_os().any(|arg| arg == "--no-config")
        {
            // Skip the arguments in bats config file

            wild::args_os().collect::<Vec<_>>()
        } else {
            let mut cli_args = wild::args_os();

            // Read arguments from bats config file
            let mut args = get_args_from_env_var()
                .unwrap_or_else(|| get_args_from_config_file())
                .chain_err(|| "Could not parse configuration file")?;

            // Put the zero-th CLI argument (program name) first
            args.insert(0, cli_args.next().unwrap());

            // .. and the rest at the end
            cli_args.for_each(|a| args.push(a));

            args
        };

        Ok(clap_app::build_app(interactive_output).get_matches_from(args))
    }

    pub fn config(&self) -> Result<Config> {
        let files = self.files();
        let output_components = self.output_components()?;

        let paging_mode = match self.matches.value_of("paging") {
            Some("always") => PagingMode::Always,
            Some("never") => PagingMode::Never,
            Some("auto") | _ => {
                if files.contains(&InputFile::StdIn) {
                    // If we are reading from stdin, only enable paging if we write to an
                    // interactive terminal and if we do not *read* from an interactive
                    // terminal.
                    if self.interactive_output && !atty::is(Stream::Stdin) {
                        PagingMode::QuitIfOneScreen
                    } else {
                        PagingMode::Never
                    }
                } else {
                    if self.interactive_output {
                        PagingMode::QuitIfOneScreen
                    } else {
                        PagingMode::Never
                    }
                }
            }
        };

        let mut syntax_mapping = SyntaxMapping::new();

        if let Some(values) = self.matches.values_of("map-syntax") {
            for from_to in values {
                let parts: Vec<_> = from_to.split(":").collect();

                if parts.len() != 2 {
                    return Err("Invalid syntax mapping. The format of the -m/--map-syntax option is 'from:to'.".into());
                }

                syntax_mapping.insert(parts[0], parts[1]);
            }
        }

        Ok(Config {
            true_color: is_truecolor_terminal(),
            language: self.matches.value_of("language").or_else(|| {
                if self.matches.is_present("show-all") {
                    Some("show-nonprintable")
                } else {
                    None
                }
            }),
            show_nonprintable: self.matches.is_present("show-all"),
            output_wrap: if !self.interactive_output {
                // We don't have the tty width when piping to another program.
                // There's no point in wrapping when this is the case.
                OutputWrap::None
            } else {
                match self.matches.value_of("wrap") {
                    Some("character") => OutputWrap::Character,
                    Some("never") => OutputWrap::None,
                    Some("auto") | _ => {
                        if output_components.plain() {
                            OutputWrap::None
                        } else {
                            OutputWrap::Character
                        }
                    }
                }
            },
            colored_output: match self.matches.value_of("color") {
                Some("always") => true,
                Some("never") => false,
                Some("auto") | _ => self.interactive_output,
            },
            paging_mode,
            term_width: self
                .matches
                .value_of("terminal-width")
                .and_then(|w| {
                    if w.starts_with("+") || w.starts_with("-") {
                        // Treat argument as a delta to the current terminal width
                        w.parse().ok().map(|delta: i16| {
                            let old_width: u16 = Term::stdout().size().1;
                            let new_width: i32 = old_width as i32 + delta as i32;

                            if new_width <= 0 {
                                old_width as usize
                            } else {
                                new_width as usize
                            }
                        })
                    } else {
                        w.parse().ok()
                    }
                })
                .unwrap_or(Term::stdout().size().1 as usize),
            loop_through: !(self.interactive_output
                || self.matches.value_of("color") == Some("always")
                || self.matches.value_of("decorations") == Some("always")),
            files,
            tab_width: self
                .matches
                .value_of("tabs")
                .map(String::from)
                .or_else(|| env::var("BAT_TABS").ok())
                .and_then(|t| t.parse().ok())
                .unwrap_or(
                    if output_components.plain() && paging_mode == PagingMode::Never {
                        0
                    } else {
                        4
                    },
                ),
            theme: self
                .matches
                .value_of("theme")
                .map(String::from)
                .or_else(|| env::var("BAT_THEME").ok())
                .unwrap_or(String::from(BAT_THEME_DEFAULT)),
<<<<<<< HEAD
            line_ranges: LineRanges::from(
                transpose(
                    self.matches
                        .values_of("line-range")
                        .map(|vs| vs.map(LineRange::from).collect()),
                )?
                .unwrap_or(vec![]),
            ),
=======
            line_range: transpose(self.matches.value_of("line-range").map(LineRange::from))?,
            highlight_line: self
                .matches
                .value_of("highlight-line")
                .and_then(|w| w.parse().ok()),
>>>>>>> cea05e9f
            output_components,
            syntax_mapping,
            pager: self.matches.value_of("pager"),
            use_italic_text: match self.matches.value_of("italic-text") {
                Some("always") => true,
                _ => false,
            },
        })
    }

    fn files(&self) -> Vec<InputFile> {
        self.matches
            .values_of("FILE")
            .map(|values| {
                values
                    .map(|filename| {
                        if filename == "-" {
                            InputFile::StdIn
                        } else {
                            InputFile::Ordinary(filename)
                        }
                    })
                    .collect()
            })
            .unwrap_or_else(|| vec![InputFile::StdIn])
    }

    fn output_components(&self) -> Result<OutputComponents> {
        let matches = &self.matches;
        Ok(OutputComponents(
            if matches.value_of("decorations") == Some("never") {
                HashSet::new()
            } else if matches.is_present("number") {
                [OutputComponent::Numbers].iter().cloned().collect()
            } else if matches.is_present("plain") {
                [OutputComponent::Plain].iter().cloned().collect()
            } else {
                let env_style_components: Option<Vec<OutputComponent>> =
                    transpose(env::var("BAT_STYLE").ok().map(|style_str| {
                        style_str
                            .split(",")
                            .map(|x| OutputComponent::from_str(&x))
                            .collect::<Result<Vec<OutputComponent>>>()
                    }))?;

                matches
                    .value_of("style")
                    .map(|styles| {
                        styles
                            .split(",")
                            .map(|style| style.parse::<OutputComponent>())
                            .filter_map(|style| style.ok())
                            .collect::<Vec<_>>()
                    })
                    .or(env_style_components)
                    .unwrap_or(vec![OutputComponent::Full])
                    .into_iter()
                    .map(|style| style.components(self.interactive_output))
                    .fold(HashSet::new(), |mut acc, components| {
                        acc.extend(components.iter().cloned());
                        acc
                    })
            },
        ))
    }
}<|MERGE_RESOLUTION|>--- conflicted
+++ resolved
@@ -71,18 +71,17 @@
     /// The syntax highlighting theme
     pub theme: String,
 
-<<<<<<< HEAD
     /// File extension/name mappings
     pub syntax_mapping: SyntaxMapping,
 
     /// Command to start the pager
     pub pager: Option<&'a str>,
 
+    /// Whether or not to use ANSI italics
     pub use_italic_text: bool,
-=======
+
     /// A line to highlight
     pub highlight_line: Option<usize>,
->>>>>>> cea05e9f
 }
 
 fn is_truecolor_terminal() -> bool {
@@ -254,7 +253,6 @@
                 .map(String::from)
                 .or_else(|| env::var("BAT_THEME").ok())
                 .unwrap_or(String::from(BAT_THEME_DEFAULT)),
-<<<<<<< HEAD
             line_ranges: LineRanges::from(
                 transpose(
                     self.matches
@@ -263,13 +261,6 @@
                 )?
                 .unwrap_or(vec![]),
             ),
-=======
-            line_range: transpose(self.matches.value_of("line-range").map(LineRange::from))?,
-            highlight_line: self
-                .matches
-                .value_of("highlight-line")
-                .and_then(|w| w.parse().ok()),
->>>>>>> cea05e9f
             output_components,
             syntax_mapping,
             pager: self.matches.value_of("pager"),
@@ -277,6 +268,10 @@
                 Some("always") => true,
                 _ => false,
             },
+            highlight_line: self
+                .matches
+                .value_of("highlight-line")
+                .and_then(|w| w.parse().ok()),
         })
     }
 
