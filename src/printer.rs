--- conflicted
+++ resolved
@@ -214,11 +214,8 @@
         line_buffer: &[u8],
     ) -> Result<()> {
         let line = String::from_utf8_lossy(&line_buffer).to_string();
-
-        // Highlight.
         let regions = self.highlighter.highlight(line.as_ref());
 
-        // Print.
         if out_of_range {
             return Ok(());
         }
@@ -247,7 +244,6 @@
             let true_color = self.config.true_color;
             let colored_output = self.config.colored_output;
 
-<<<<<<< HEAD
             for &(style, region) in regions.iter() {
                 let text = &*self.preprocess(region, &mut cursor_total);
                 write!(
@@ -255,24 +251,10 @@
                     "{}",
                     as_terminal_escaped(style, &*text, true_color, colored_output,)
                 )?;
-=======
-            write!(
-                handle,
-                "{}",
-                regions
-                    .iter()
-                    .map(|&(style, text)| as_terminal_escaped(
-                        style,
-                        text,
-                        true_color,
-                        colored_output,
-                    )).collect::<Vec<_>>()
-                    .join("")
-            )?;
+            }
 
             if line.bytes().next_back() != Some(b'\n') {
                 write!(handle, "\n")?;
->>>>>>> 4e3ab4d3
             }
         } else {
             for &(style, region) in regions.iter() {
