--- conflicted
+++ resolved
@@ -18,11 +18,8 @@
     text: &str,
     true_color: bool,
     colored: bool,
-<<<<<<< HEAD
     italics: bool,
-=======
     background_color: Option<highlighting::Color>,
->>>>>>> cea05e9f
 ) -> String {
     let mut style = if !colored {
         Style::default()
